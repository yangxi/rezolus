--- conflicted
+++ resolved
@@ -30,11 +30,7 @@
 warp = "0.3.4"
 
 [target.'cfg(target_os = "linux")'.dependencies]
-<<<<<<< HEAD
 perf-event2 = "0.6.3"
-=======
-perf-event = "0.4.8"
->>>>>>> 1f873c14
 nvml-wrapper = "0.9.0"
 
 [build-dependencies]
